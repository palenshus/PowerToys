--- conflicted
+++ resolved
@@ -20,14 +20,8 @@
             {
                 try
                 {
-<<<<<<< HEAD
-                    byte[] buffer = System.IO.File.ReadAllBytes(metadata.ExecuteFilePath);
-                    Assembly asm = Assembly.Load(buffer);
-                    List<Type> types = asm.GetTypes().Where(o => o.IsClass && o.GetInterfaces().Contains(typeof(IPlugin)) || o.GetInterfaces().Contains(typeof(ISystemPlugin))).ToList();
-=======
                     Assembly asm = Assembly.LoadFile(metadata.ExecuteFilePath);
                     List<Type> types = asm.GetTypes().Where(o => o.IsClass && !o.IsAbstract && (o.BaseType == typeof(BaseSystemPlugin) || o.GetInterfaces().Contains(typeof(IPlugin)))).ToList();
->>>>>>> 7989ca75
                     if (types.Count == 0)
                     {
                         Log.Error(string.Format("Cound't load plugin {0}: didn't find the class who implement IPlugin",
