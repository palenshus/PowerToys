--- conflicted
+++ resolved
@@ -37,11 +37,7 @@
         {
             _api = api;
             InitializeComponent();
-<<<<<<< HEAD
-            this.ResultListBoxPreview.DataContext = new ResultsViewModel();
-=======
             ResultListBoxPreview.DataContext = new ResultsViewModel();
->>>>>>> 320f78b3
             Loaded += Setting_Loaded;
         }
 
