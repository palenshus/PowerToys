﻿// Copyright (c) Microsoft Corporation
// The Microsoft Corporation licenses this file to you under the MIT license.
// See the LICENSE file in the project root for more information.

using System;
using System.Drawing;
using System.Runtime.InteropServices;
using System.Threading;
using System.Threading.Tasks;
using Microsoft.Win32;
using NLog;

namespace Espresso.Shell.Core
{
    [Flags]
    public enum EXECUTION_STATE : uint
    {
        ES_AWAYMODE_REQUIRED = 0x00000040,
        ES_CONTINUOUS = 0x80000000,
        ES_DISPLAY_REQUIRED = 0x00000002,
        ES_SYSTEM_REQUIRED = 0x00000001,
    }

    /// <summary>
    /// Helper class that allows talking to Win32 APIs without having to rely on PInvoke in other parts
    /// of the codebase.
    /// </summary>
    public class APIHelper
    {
        private const string BuildRegistryLocation = @"SOFTWARE\Microsoft\Windows NT\CurrentVersion";

        private static readonly Logger _log;
        private static CancellationTokenSource _tokenSource;
        private static CancellationToken _threadToken;

        // More details about the API used: https://docs.microsoft.com/windows/win32/api/winbase/nf-winbase-setthreadexecutionstate
        [DllImport("kernel32.dll", CharSet = CharSet.Auto, SetLastError = true)]
        private static extern EXECUTION_STATE SetThreadExecutionState(EXECUTION_STATE esFlags);

        // More details about the API used: https://docs.microsoft.com/windows/win32/api/shellapi/nf-shellapi-extracticonexw
        [DllImport("Shell32.dll", EntryPoint = "ExtractIconExW", CharSet = CharSet.Unicode, ExactSpelling = true, CallingConvention = CallingConvention.StdCall)]
        private static extern int ExtractIconEx(string sFile, int iIndex, out IntPtr piLargeVersion, out IntPtr piSmallVersion, int amountIcons);

        static APIHelper()
        {
            _log = LogManager.GetCurrentClassLogger();
            _tokenSource = new CancellationTokenSource();
        }

        /// <summary>
        /// Sets the computer awake state using the native Win32 SetThreadExecutionState API. This
        /// function is just a nice-to-have wrapper that helps avoid tracking the success or failure of
        /// the call.
        /// </summary>
        /// <param name="state">Single or multiple EXECUTION_STATE entries.</param>
        /// <returns>true if successful, false if failed</returns>
        private static bool SetAwakeState(EXECUTION_STATE state)
        {
            try
            {
                var stateResult = SetThreadExecutionState(state);
                return stateResult != 0;
            }
            catch
            {
                return false;
            }
        }

        /// <summary>
        /// Attempts to reset the current machine state to one where Espresso doesn't try to keep it awake.
        /// This does not interfere with the state that can be potentially set by other applications.
        /// </summary>
        /// <returns>Status of the attempt. True is successful, false if not.</returns>
        public static bool SetNormalKeepAwake()
        {
            _tokenSource.Cancel();
            return SetAwakeState(EXECUTION_STATE.ES_CONTINUOUS);
        }

        /// <summary>
        /// Sets up the machine to be awake indefinitely.
        /// </summary>
        /// <param name="keepDisplayOn">Determines whether the display should be kept on while the machine is awake.</param>
        /// <returns>Status of the attempt. True if successful, false if not.</returns>
        public static bool SetIndefiniteKeepAwake(bool keepDisplayOn = true)
        {
<<<<<<< HEAD
            TokenSource = new CancellationTokenSource();
            ThreadToken = TokenSource.Token;

            //Put thread for indefinite loop.    
=======
            if (keepDisplayOn)
            {
                return SetAwakeState(EXECUTION_STATE.ES_SYSTEM_REQUIRED | EXECUTION_STATE.ES_DISPLAY_REQUIRED | EXECUTION_STATE.ES_CONTINUOUS);
            }
            else
            {
                return SetAwakeState(EXECUTION_STATE.ES_SYSTEM_REQUIRED | EXECUTION_STATE.ES_CONTINUOUS);
            }
>>>>>>> 9c6b96fa
        }

        public static void SetTimedKeepAwake(long seconds, Action<bool> callback, Action failureCallback, bool keepDisplayOn = true)
        {
            _tokenSource = new CancellationTokenSource();
            _threadToken = _tokenSource.Token;

            Task.Run(() => RunTimedLoop(seconds, keepDisplayOn), _threadToken)
                .ContinueWith((result) => callback(result.Result), TaskContinuationOptions.OnlyOnRanToCompletion)
                .ContinueWith((result) => failureCallback, TaskContinuationOptions.NotOnRanToCompletion);
        }

        private static void RunIndefiniteLoop(bool keepDisplayOn = true)
        {
            bool success = false;

            // In case cancellation was already requested.
            ThreadToken.ThrowIfCancellationRequested();

            if (keepDisplayOn)
            {
                SetAwakeState(EXECUTION_STATE.ES_SYSTEM_REQUIRED | EXECUTION_STATE.ES_DISPLAY_REQUIRED | EXECUTION_STATE.ES_CONTINUOUS);
            }
            else
            {
                return SetAwakeState(EXECUTION_STATE.ES_SYSTEM_REQUIRED | EXECUTION_STATE.ES_CONTINUOUS);
            }
        }

        private static bool RunTimedLoop(long seconds, bool keepDisplayOn = true)
        {
            bool success = false;

            // In case cancellation was already requested.
<<<<<<< HEAD
            ThreadToken.ThrowIfCancellationRequested();

=======
            _threadToken.ThrowIfCancellationRequested();
>>>>>>> 9c6b96fa
            try
            {
                if (keepDisplayOn)
                {
                    success = SetAwakeState(EXECUTION_STATE.ES_SYSTEM_REQUIRED | EXECUTION_STATE.ES_DISPLAY_REQUIRED | EXECUTION_STATE.ES_CONTINUOUS);
                    if (success)
                    {
                        _log.Info("Timed keep-awake with display on.");
                        var startTime = DateTime.UtcNow;
                        while (DateTime.UtcNow - startTime < TimeSpan.FromSeconds(seconds))
                        {
                            if (_threadToken.IsCancellationRequested)
                            {
                                _threadToken.ThrowIfCancellationRequested();
                            }
                        }

                        return success;
                    }
                    else
                    {
                        _log.Info("Could not set up timed keep-awake with display on.");
                        return success;
                    }
                }
                else
                {
                    success = SetAwakeState(EXECUTION_STATE.ES_SYSTEM_REQUIRED | EXECUTION_STATE.ES_CONTINUOUS);
                    if (success)
                    {
                        _log.Info("Timed keep-awake with display off.");
                        var startTime = DateTime.UtcNow;
                        while (DateTime.UtcNow - startTime < TimeSpan.FromSeconds(seconds))
                        {
                            if (_threadToken.IsCancellationRequested)
                            {
                                _threadToken.ThrowIfCancellationRequested();
                            }
                        }

                        return success;
                    }
                    else
                    {
                        _log.Info("Could not set up timed keep-awake with display off.");
                        return success;
                    }
                }
            }
            catch (OperationCanceledException ex)
            {
                // Task was clearly cancelled.
                _log.Info($"Background thread termination. Message: {ex.Message}");
                return success;
            }
        }

        public static string GetOperatingSystemBuild()
        {
            try
            {
#pragma warning disable CS8600 // Converting null literal or possible null value to non-nullable type.
                RegistryKey registryKey = Registry.LocalMachine.OpenSubKey(BuildRegistryLocation);
#pragma warning restore CS8600 // Converting null literal or possible null value to non-nullable type.

                if (registryKey != null)
                {
                    var versionString = $"{registryKey.GetValue("ProductName")} {registryKey.GetValue("DisplayVersion")} {registryKey.GetValue("BuildLabEx")}";
                    return versionString;
                }
                else
                {
                    _log.Debug("Registry key acquisition for OS failed.");
                    return string.Empty;
                }
            }
            catch (Exception ex)
            {
                _log.Debug($"Could not get registry key for the build number. Error: {ex.Message}");
                return string.Empty;
            }
        }

        public static Icon? Extract(string file, int number, bool largeIcon)
        {
            ExtractIconEx(file, number, out IntPtr large, out IntPtr small, 1);
            try
            {
                return Icon.FromHandle(largeIcon ? large : small);
            }
            catch
            {
                return null;
            }
        }
    }
}<|MERGE_RESOLUTION|>--- conflicted
+++ resolved
@@ -85,12 +85,6 @@
         /// <returns>Status of the attempt. True if successful, false if not.</returns>
         public static bool SetIndefiniteKeepAwake(bool keepDisplayOn = true)
         {
-<<<<<<< HEAD
-            TokenSource = new CancellationTokenSource();
-            ThreadToken = TokenSource.Token;
-
-            //Put thread for indefinite loop.    
-=======
             if (keepDisplayOn)
             {
                 return SetAwakeState(EXECUTION_STATE.ES_SYSTEM_REQUIRED | EXECUTION_STATE.ES_DISPLAY_REQUIRED | EXECUTION_STATE.ES_CONTINUOUS);
@@ -99,7 +93,6 @@
             {
                 return SetAwakeState(EXECUTION_STATE.ES_SYSTEM_REQUIRED | EXECUTION_STATE.ES_CONTINUOUS);
             }
->>>>>>> 9c6b96fa
         }
 
         public static void SetTimedKeepAwake(long seconds, Action<bool> callback, Action failureCallback, bool keepDisplayOn = true)
@@ -112,34 +105,12 @@
                 .ContinueWith((result) => failureCallback, TaskContinuationOptions.NotOnRanToCompletion);
         }
 
-        private static void RunIndefiniteLoop(bool keepDisplayOn = true)
+        private static bool RunTimedLoop(long seconds, bool keepDisplayOn = true)
         {
             bool success = false;
 
             // In case cancellation was already requested.
-            ThreadToken.ThrowIfCancellationRequested();
-
-            if (keepDisplayOn)
-            {
-                SetAwakeState(EXECUTION_STATE.ES_SYSTEM_REQUIRED | EXECUTION_STATE.ES_DISPLAY_REQUIRED | EXECUTION_STATE.ES_CONTINUOUS);
-            }
-            else
-            {
-                return SetAwakeState(EXECUTION_STATE.ES_SYSTEM_REQUIRED | EXECUTION_STATE.ES_CONTINUOUS);
-            }
-        }
-
-        private static bool RunTimedLoop(long seconds, bool keepDisplayOn = true)
-        {
-            bool success = false;
-
-            // In case cancellation was already requested.
-<<<<<<< HEAD
-            ThreadToken.ThrowIfCancellationRequested();
-
-=======
             _threadToken.ThrowIfCancellationRequested();
->>>>>>> 9c6b96fa
             try
             {
                 if (keepDisplayOn)
