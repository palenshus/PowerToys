<?xml version="1.0" encoding="utf-8"?>
<Project DefaultTargets="Build" xmlns="http://schemas.microsoft.com/developer/msbuild/2003">
  <!-- Project configurations -->
<<<<<<< HEAD
  <Import Project="..\..\..\..\packages\Microsoft.Windows.CppWinRT.2.0.220418.1\build\native\Microsoft.Windows.CppWinRT.props" Condition="Exists('..\..\..\..\packages\Microsoft.Windows.CppWinRT.2.0.220418.1\build\native\Microsoft.Windows.CppWinRT.props')" />
  <ItemGroup Label="ProjectConfigurations">
    <ProjectConfiguration Include="Debug|x64">
      <Configuration>Debug</Configuration>
      <Platform>x64</Platform>
    </ProjectConfiguration>
    <ProjectConfiguration Include="Release|x64">
      <Configuration>Release</Configuration>
      <Platform>x64</Platform>
    </ProjectConfiguration>
  </ItemGroup>
=======
>>>>>>> 6a2d9e4e
  <PropertyGroup>
    <NoWarn>81010002</NoWarn>
  </PropertyGroup>
  <!-- Props that should be disabled while building on CI server -->
  <ItemDefinitionGroup Condition="'$(CIBuild)'!='true'">
    <ClCompile>
      <MultiProcessorCompilation>true</MultiProcessorCompilation>
      <PrecompiledHeader>Use</PrecompiledHeader>
    </ClCompile>
  </ItemDefinitionGroup>
  <!-- C++ source compile-specific things for all configurations -->
  <ItemDefinitionGroup>
    <ClCompile>
      <PrecompiledHeaderFile>pch.h</PrecompiledHeaderFile>
      <WarningLevel>Level3</WarningLevel>
      <ConformanceMode>false</ConformanceMode>
      <TreatWarningAsError>true</TreatWarningAsError>
      <LanguageStandard>stdcpplatest</LanguageStandard>
      <AdditionalOptions>/await %(AdditionalOptions)</AdditionalOptions>
      <PreprocessorDefinitions>_UNICODE;UNICODE;_WINDOWS;%(PreprocessorDefinitions)</PreprocessorDefinitions>
    </ClCompile>
    <Link>
      <SubSystem>Windows</SubSystem>
    </Link>
    <Lib>
      <TreatLibWarningAsErrors>true</TreatLibWarningAsErrors>
    </Lib>
  </ItemDefinitionGroup>
  <!-- C++ source compile-specific things for Debug/Release configurations -->
  <ItemDefinitionGroup Condition="'$(Configuration)'=='Debug'">
    <ClCompile>
      <PreprocessorDefinitions>_DEBUG;%(PreprocessorDefinitions)</PreprocessorDefinitions>
      <Optimization>Disabled</Optimization>
      <SDLCheck>true</SDLCheck>
      <RuntimeLibrary>MultiThreadedDebug</RuntimeLibrary>
    </ClCompile>
    <Link>
      <GenerateDebugInformation>true</GenerateDebugInformation>
    </Link>
  </ItemDefinitionGroup>
  <ItemDefinitionGroup Condition="'$(Configuration)'=='Release'">
    <ClCompile>
      <PreprocessorDefinitions>NDEBUG;%(PreprocessorDefinitions)</PreprocessorDefinitions>
      <Optimization>MaxSpeed</Optimization>
      <SDLCheck>false</SDLCheck>
      <RuntimeLibrary>MultiThreaded</RuntimeLibrary>
      <FunctionLevelLinking>true</FunctionLevelLinking>
      <IntrinsicFunctions>true</IntrinsicFunctions>
    </ClCompile>
    <Link>
      <GenerateDebugInformation>true</GenerateDebugInformation>
      <EnableCOMDATFolding>true</EnableCOMDATFolding>
      <OptimizeReferences>true</OptimizeReferences>
    </Link>
  </ItemDefinitionGroup>
  <!-- Global props -->
  <PropertyGroup Label="Globals">
    <VCProjectVersion>16.0</VCProjectVersion>
    <Keyword>Win32Proj</Keyword>
    <ProjectGuid>{8df78b53-200e-451f-9328-01eb907193ae}</ProjectGuid>
    <RootNamespace>KeyboardManagerEditor</RootNamespace>
    <OverrideWindowsTargetPlatformVersion>true</OverrideWindowsTargetPlatformVersion>
    <TargetPlatformVersion>10.0.18362.0</TargetPlatformVersion>
    <WindowsTargetPlatformVersion>10.0.18362.0</WindowsTargetPlatformVersion>
  </PropertyGroup>
  <!-- Props that are constant for both Debug and Release configurations -->
  <PropertyGroup Label="Configuration">
    <PlatformToolset>v143</PlatformToolset>
    <IntDir>$(SolutionDir)$(Platform)\$(Configuration)\obj\$(ProjectName)\</IntDir>
    <OutDir>$(SolutionDir)$(Platform)\$(Configuration)\modules\KeyboardManager\$(MSBuildProjectName)\</OutDir>
    <CharacterSet>Unicode</CharacterSet>
    <SpectreMitigation>Spectre</SpectreMitigation>
    <ConfigurationType>Application</ConfigurationType>
    <TargetName>PowerToys.$(MSBuildProjectName)</TargetName>
  </PropertyGroup>
  <!-- Debug/Release props -->
  <PropertyGroup Condition="'$(Configuration)'=='Debug'" Label="Configuration">
    <UseDebugLibraries>true</UseDebugLibraries>
    <LinkIncremental>true</LinkIncremental>
  </PropertyGroup>
  <PropertyGroup Condition="'$(Configuration)'=='Release'" Label="Configuration">
    <UseDebugLibraries>false</UseDebugLibraries>
    <WholeProgramOptimization>true</WholeProgramOptimization>
    <LinkIncremental>false</LinkIncremental>
  </PropertyGroup>
  <Import Project="$(VCTargetsPath)\Microsoft.Cpp.Default.props" />
  <Import Project="$(VCTargetsPath)\Microsoft.Cpp.props" />
  <ImportGroup Label="ExtensionSettings">
  </ImportGroup>
  <ImportGroup Label="Shared">
  </ImportGroup>
  <ImportGroup Label="PropertySheets">
    <Import Project="$(UserRootDir)\Microsoft.Cpp.$(Platform).user.props" Condition="exists('$(UserRootDir)\Microsoft.Cpp.$(Platform).user.props')" Label="LocalAppDataPlatform" />
  </ImportGroup>
  <PropertyGroup Label="UserMacros" />
  <ItemDefinitionGroup Condition="'$(Configuration)'=='Debug'">
    <ClCompile>
      <AdditionalIncludeDirectories>./;$(SolutionDir)src\modules\;$(SolutionDir)src\modules\KeyboardManager\KeyboardManagerEditorLibrary\;$(SolutionDir)src\common\Display;$(SolutionDir)src\common\inc;$(SolutionDir)src\common\Telemetry;$(SolutionDir)src;%(AdditionalIncludeDirectories)</AdditionalIncludeDirectories>
    </ClCompile>
    <Link>
      <AdditionalDependencies>Display.lib;shcore.lib;Dbghelp.lib;%(AdditionalDependencies)</AdditionalDependencies>
      <AdditionalLibraryDirectories>$(SolutionDir)$(Platform)\$(ConfigurationName);%(AdditionalLibraryDirectories)</AdditionalLibraryDirectories>
    </Link>
  </ItemDefinitionGroup>
  <ItemDefinitionGroup Condition="'$(Configuration)'=='Release'">
    <ClCompile>
      <AdditionalIncludeDirectories>./;$(SolutionDir)src\modules\;$(SolutionDir)src\modules\KeyboardManager\KeyboardManagerEditorLibrary\;$(SolutionDir)src\common\Display;$(SolutionDir)src\common\inc;$(SolutionDir)src\common\Telemetry;$(SolutionDir)src;%(AdditionalIncludeDirectories)</AdditionalIncludeDirectories>
    </ClCompile>
    <Link>
      <EnableCOMDATFolding>true</EnableCOMDATFolding>
      <OptimizeReferences>true</OptimizeReferences>
      <AdditionalDependencies>Display.lib;shcore.lib;Dbghelp.lib;%(AdditionalDependencies)</AdditionalDependencies>
      <AdditionalLibraryDirectories>$(SolutionDir)$(Platform)\$(ConfigurationName);%(AdditionalLibraryDirectories)</AdditionalLibraryDirectories>
    </Link>
  </ItemDefinitionGroup>
  <ItemGroup>
    <ClInclude Include="Generated Files\resource.h" />
    <ClInclude Include="KeyboardManagerEditor.h" />
    <ClInclude Include="pch.h" />
    <None Include="packages.config" />
    <None Include="resource.base.h" />
    <ClInclude Include="targetver.h" />
  </ItemGroup>
  <ItemGroup>
    <ClCompile Include="KeyboardManagerEditor.cpp" />
    <ClCompile Include="pch.cpp">
      <PrecompiledHeader>Create</PrecompiledHeader>
    </ClCompile>
  </ItemGroup>
  <ItemGroup>
    <ResourceCompile Include="Generated Files\KeyboardManagerEditor.rc" />
    <None Include="KeyboardManagerEditor.base.rc" />
  </ItemGroup>
  <ItemGroup>
    <ProjectReference Include="..\..\..\common\Display\Display.vcxproj">
      <Project>{caba8dfb-823b-4bf2-93ac-3f31984150d9}</Project>
    </ProjectReference>
    <ProjectReference Include="..\..\..\common\logger\logger.vcxproj">
      <Project>{d9b8fc84-322a-4f9f-bbb9-20915c47ddfd}</Project>
    </ProjectReference>
    <ProjectReference Include="..\..\..\common\Themes\Themes.vcxproj">
      <Project>{98537082-0fdb-40de-abd8-0dc5a4269bab}</Project>
    </ProjectReference>
    <ProjectReference Include="..\common\KeyboardManagerCommon.vcxproj">
      <Project>{8affa899-0b73-49ec-8c50-0fadda57b2fc}</Project>
    </ProjectReference>
    <ProjectReference Include="..\KeyboardManagerEditorLibrary\KeyboardManagerEditorLibrary.vcxproj">
      <Project>{23d2070d-e4ad-4add-85a7-083d9c76ad49}</Project>
    </ProjectReference>
  </ItemGroup>
  <ItemGroup>
    <Manifest Include="KeyboardManagerEditor.exe.manifest" />
  </ItemGroup>
  <ItemGroup>
    <None Include="Resources.resx" />
  </ItemGroup>
  <ItemGroup>
    <Image Include="Keyboard.ico" />
  </ItemGroup>
  <Import Project="$(VCTargetsPath)\Microsoft.Cpp.targets" />
  <ImportGroup Label="ExtensionTargets">
    <Import Project="..\..\..\..\packages\Microsoft.Windows.CppWinRT.2.0.220418.1\build\native\Microsoft.Windows.CppWinRT.targets" Condition="Exists('..\..\..\..\packages\Microsoft.Windows.CppWinRT.2.0.220418.1\build\native\Microsoft.Windows.CppWinRT.targets')" />
  </ImportGroup>
  <Import Project="..\..\..\..\deps\spdlog.props" />
  <Target Name="GenerateResourceFiles" BeforeTargets="PrepareForBuild">
    <Exec Command="powershell -NonInteractive -executionpolicy Unrestricted $(SolutionDir)tools\build\convert-resx-to-rc.ps1 $(MSBuildThisFileDirectory) resource.base.h resource.h KeyboardManagerEditor.base.rc KeyboardManagerEditor.rc" />
  </Target>
  <Target Name="EnsureNuGetPackageBuildImports" BeforeTargets="PrepareForBuild">
    <PropertyGroup>
      <ErrorText>This project references NuGet package(s) that are missing on this computer. Use NuGet Package Restore to download them.  For more information, see http://go.microsoft.com/fwlink/?LinkID=322105. The missing file is {0}.</ErrorText>
    </PropertyGroup>
    <Error Condition="!Exists('..\..\..\..\packages\Microsoft.Windows.CppWinRT.2.0.220418.1\build\native\Microsoft.Windows.CppWinRT.props')" Text="$([System.String]::Format('$(ErrorText)', '..\..\..\..\packages\Microsoft.Windows.CppWinRT.2.0.220418.1\build\native\Microsoft.Windows.CppWinRT.props'))" />
    <Error Condition="!Exists('..\..\..\..\packages\Microsoft.Windows.CppWinRT.2.0.220418.1\build\native\Microsoft.Windows.CppWinRT.targets')" Text="$([System.String]::Format('$(ErrorText)', '..\..\..\..\packages\Microsoft.Windows.CppWinRT.2.0.220418.1\build\native\Microsoft.Windows.CppWinRT.targets'))" />
  </Target>
</Project><|MERGE_RESOLUTION|>--- conflicted
+++ resolved
@@ -1,20 +1,7 @@
 <?xml version="1.0" encoding="utf-8"?>
 <Project DefaultTargets="Build" xmlns="http://schemas.microsoft.com/developer/msbuild/2003">
   <!-- Project configurations -->
-<<<<<<< HEAD
   <Import Project="..\..\..\..\packages\Microsoft.Windows.CppWinRT.2.0.220418.1\build\native\Microsoft.Windows.CppWinRT.props" Condition="Exists('..\..\..\..\packages\Microsoft.Windows.CppWinRT.2.0.220418.1\build\native\Microsoft.Windows.CppWinRT.props')" />
-  <ItemGroup Label="ProjectConfigurations">
-    <ProjectConfiguration Include="Debug|x64">
-      <Configuration>Debug</Configuration>
-      <Platform>x64</Platform>
-    </ProjectConfiguration>
-    <ProjectConfiguration Include="Release|x64">
-      <Configuration>Release</Configuration>
-      <Platform>x64</Platform>
-    </ProjectConfiguration>
-  </ItemGroup>
-=======
->>>>>>> 6a2d9e4e
   <PropertyGroup>
     <NoWarn>81010002</NoWarn>
   </PropertyGroup>
